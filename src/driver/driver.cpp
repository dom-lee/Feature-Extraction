/*******************************************************************************
 * File:        driver.cpp
 *
 * Author:      Dongmyeong Lee (domlee[at]umich.edu)
 * Created:     05/30/2022
 *
 * Description: ROS wrapper for the Feature Extractor
*******************************************************************************/
#include "driver/driver.h"

using namespace bipedlab;

Driver::Driver(ros::NodeHandle& nh)
{
    // ROS
    nh_ = nh;

    // Get Parameters
    if (!Driver::getParameters_())
    {
        debugger::debugTitleTextOutput("[Driver]", "NOTICE!!!!", 10, BR, BOLD);
        debugger::debugColorOutput("[Driver] Not enough parameters: ",
                "Using default values", 10, BR, BOLD);
        utils::pressEnterToContinue();
    }
    else
    {
        debugger::debugColorTextOutput("[Driver] Received all params", 10, BC);
    }

    // Subscriber
    point_cloud_sub_ = nh_.subscribe(pointcloud_topic_, 1,
            &Driver::getCloudCallback_, this);

    clicked_point_sub_ = nh_.subscribe("/clicked_point", 1, 
            &Driver::getClickedPointCallBack_, this);

    // Publisher
    landmark_pub_  = nh_.advertise<sensor_msgs::PointCloud2>("landmark", 1);
    ground_pub_    = nh_.advertise<sensor_msgs::PointCloud2>("ground", 1);
    obstacles_pub_ = nh_.advertise<sensor_msgs::PointCloud2>("obstacles", 1);

    bottom_beam_pub_ = nh_.advertise<visualization_msgs::Marker>("bottom_beam", 1, true);
    top_beam_pub_    = nh_.advertise<visualization_msgs::Marker>("top_beam", 1, true);

    fitted_lines_pub_ = nh_.advertise<visualization_msgs::Marker>("fitted_lines", 1, true);
    ground_lines_pub_ = nh_.advertise<visualization_msgs::Marker>("ground_lines", 1, true);

    a_pub_ = nh_.advertise<sensor_msgs::PointCloud2>("a", 1);
    b_pub_ = nh_.advertise<sensor_msgs::PointCloud2>("b", 1);
    c_pub_ = nh_.advertise<sensor_msgs::PointCloud2>("c", 1);

    base_plane_pub_    = nh_.advertise<visualization_msgs::Marker>("base", 1, true);
    ceiling_plane_pub_ = nh_.advertise<visualization_msgs::Marker>("ceiling", 1, true);

    // Dynamic Reconfiguration
    dynamic_reconfigure::Server<feature_extraction::feature_extractionConfig> server;
    server.setCallback(boost::bind(&Driver::reconfigParams_, this, _1, _2));

    // Construct Feature Extractor
    FeatureExtractor feature_extractor(lidar_setting_);

    // Run Feature Dectector
    ros::Rate r(publishing_rate_);
    while (ros::ok())
    {
        ros::spinOnce(); 

        if (!rings_[0].empty())
        {
            ROS_INFO_ONCE("[Driver] Received Point Cloud");
            if (is_extractor_setting_changed_)
            {
                feature_extractor.changeSetting(extractor_setting_);
                is_extractor_setting_changed_ = false;
            }

            feature_extractor.setInputCloud(rings_);
            feature_extractor.run();

            //publishPointCloud_<pcl::PointXYZ>(ground_pub_,
                                              //feature_extractor.getGround());
            //publishPointCloud_<pcl::PointXYZ>(obstacles_pub_,
                                              //feature_extractor.getObstacles());
            //publishPointCloud_<pcl::PointXYZ>(landmark_pub_,
                                              //feature_extractor.getLandmark());

            publishPointCloud_<pcl::PointXYZ>(a_pub_, feature_extractor.getA());
            publishPointCloud_<pcl::PointXYZ>(b_pub_, feature_extractor.getB());
            publishPointCloud_<pcl::PointXYZ>(c_pub_, feature_extractor.getC());

            visualizeLines_(fitted_lines_pub_, 1, "fitted lines",
                            1.0f, 1.0f, 1.0f, feature_extractor.getFittedLines());
            visualizeLines_(ground_lines_pub_, 1, "ground lines",
                            0.0f, 1.0f, 0.0f, feature_extractor.getGroundLines());
            //visualizeLines_(bottom_beam_pub_, 1, "bottom beam", 1.0f, 0.0f, 1.0f,
                           //feature_extractor.getBottomBeam());
            //visualizeLines_(top_beam_pub_, 1, "top beam", 0.0f, 1.0f, 1.0f,
                           //feature_extractor.getTopBeam());
            visualizePlane_(base_plane_pub_, 1, "base",
                            feature_extractor.getBasePlane());
            visualizePlane_(ceiling_plane_pub_, 1, "base",
                            feature_extractor.getCeilingPlane());
        }
        else
        {
            ROS_WARN_ONCE("Wait for Point Cloud data");
        }
        r.sleep();
    }
}

void Driver::getCloudCallback_(const sensor_msgs::PointCloud2ConstPtr& cloud_msg)
{
<<<<<<< HEAD
    debugger::debugColorTextOutput("[Driver] PointCloud Callback", 3, BC);
   
    // Convert sensor_msgs to pcl::PointCloud
    pcl::PointCloud<pcl::PointXYZ> cloud;
    pcl::fromROSMsg(*cloud_msg, cloud);
    //// Save Time Stamp for TF
    cloud_msg_stamp_ = cloud_msg->header.stamp;

    // Update rings (array of pcl::PointCloud<pcl::PointXYZ)
=======
    pcl::fromROSMsg(*cloud_msg, raw_cloud_);
    // Update rings (array of pcl::PointCloud<pcl::PointXYZI)
>>>>>>> 76b25b08
    for (int i = 0; i < VELODYNE_RING_NUMBER; ++i)
    {
        rings_[i].clear();
    }

    // Get ring number for every point cloud
    sensor_msgs::PointCloud2ConstIterator<int> iter_ring(*cloud_msg, "ring");
    for (int i = 0; iter_ring != iter_ring.end(); ++iter_ring, ++i)
    {
<<<<<<< HEAD
        rings_[*iter_ring].push_back(cloud[i]);
    }


    //// PCA
    //pcl::PCA<pcl::PointXYZ> pca;
    //pca.setInputCloud(cloud.makeShared());
    //Eigen::Matrix3f aaa = pca.getEigenVectors();
    //Eigen::Vector4f mean = pca.getMean();

    //Eigen::Matrix4f transform = Eigen::Matrix4f::Identity();
    //transform.block<3, 3>(0, 0) = aaa;
    //transform.block<4, 1>(0, 3) = mean;


    //pcl::PointCloud<pcl::PointXYZ> transformed_points;
    //pcl::transformPointCloud(cloud, transformed_points, transform.inverse());


    
    //// Transform PointCloud from Velodyne Frame to Odom Frame
    //tf_listener_.waitForTransform("odom", publisher_frame_,
                                  //cloud_msg_stamp_, ros::Duration(1.0));
    //pcl::PointCloud<pcl::PointXYZ> transformed_cloud;
    //pcl_ros::transformPointCloud("odom", cloud, transformed_cloud, tf_listener_);

    //// Generalized ICP
    //if (cloud_odom_.empty())
    //{
        //cloud_odom_.push_back(std::move(transformed_cloud));
    //}
    //else
    //{
        //pcl::GeneralizedIterativeClosestPoint<pcl::PointXYZ, pcl::PointXYZ> gicp;
        //gicp.setMaxCorrespondenceDistance(5);
        //gicp.setMaximumIterations(200);
        //gicp.setMaximumOptimizerIterations(50);
        //gicp.setRANSACIterations(0);
        //gicp.setRANSACOutlierRejectionThreshold(0.05);
        //gicp.setTransformationEpsilon(0.0005);
        //gicp.setUseReciprocalCorrespondences(false);
        
        //gicp.setInputSource(transformed_cloud.makeShared());
        //gicp.setInputTarget(cloud_odom_.back().makeShared());
        
        //std::chrono::steady_clock::time_point begin = std::chrono::steady_clock::now();

        //pcl::PointCloud<pcl::PointXYZ> aligned_source;
        //aligned_source.header = transformed_cloud.header;
        //gicp.align(aligned_source);
        
        //std::chrono::steady_clock::time_point end = std::chrono::steady_clock::now();
        //std::cout << "Time difference = " << std::chrono::duration_cast<std::chrono::seconds> (end - begin).count() << "[s]" << std::endl;

        //cloud_odom_.push_back(std::move(aligned_source));
    //}
    
    //// Save PointCloud in Odom Frame into cloud_odom_(deque)
    //if (cloud_odom_.size() > 10)
    //{
        //cloud_odom_.pop_front();
    //}
    //cloud_odom_.push_back(std::move(transformed_cloud));

    
    //// Re-Transform PointCloud from Odom Frame to Velodyne Frame
    //accumulated_cloud_.clear();
    //for (int i = 0; i < cloud_odom_.size(); ++i)
    //{
        //cloud_odom_[i].header.stamp = cloud.header.stamp; 
        //pcl::PointCloud<pcl::PointXYZ> retransformed_cloud;
        //pcl_ros::transformPointCloud(publisher_frame_, cloud_odom_[i],
                                     //retransformed_cloud, tf_listener_);
        //accumulated_cloud_ += retransformed_cloud;
    //}
    //accumulated_cloud_.header = cloud.header;


    //publishPointCloud_<pcl::PointXYZ>(a_pub_, accumulated_cloud_.makeShared());
=======
        if (*iter_ring >= rings_.size())
        {
            continue;
        }

        std::cout << *iter_ring << "  " << i << std::endl;
        rings_[*iter_ring].push_back(raw_cloud_[i]);
    }
    std::cout << "$$$" << std::endl;
>>>>>>> 76b25b08
}

template <class PointT>
void Driver::publishPointCloud_(ros::Publisher& publisher, 
                                const typename pcl::PointCloud<PointT>::Ptr cloud)
{
    sensor_msgs::PointCloud2 msg;
    pcl::toROSMsg(*cloud, msg);
    msg.header.frame_id = publisher_frame_;
    msg.header.stamp = cloud_msg_stamp_;

    publisher.publish(msg);
}

template <class PointT>
void Driver::visualizeLines_(ros::Publisher& publisher,
                             int id, std::string name,
                             double r, double g, double b,
                             const std::vector<PointT>& lines)
{
    visualization_msgs::Marker line_list;

    line_list.id = id;
    line_list.ns = name;
    line_list.type = visualization_msgs::Marker::LINE_LIST;
    line_list.header.frame_id = "velodyne";
    line_list.header.stamp = ros::Time::now();
    line_list.lifetime = ros::Duration();
    line_list.action = visualization_msgs::Marker::ADD;
    line_list.pose.orientation.w = 1.0;

    line_list.scale.x = 0.1;
    
    line_list.color.r = r;
    line_list.color.g = g;
    line_list.color.b = b;
    line_list.color.a = 0.5;

    geometry_msgs::Point p1;
    geometry_msgs::Point p2;

    for (int i = 0; i < (int)lines.size() / 2; ++i)
    {
        p1.x = lines[2 * i].x;
        p1.y = lines[2 * i].y;
        p1.z = lines[2 * i].z;

        p2.x = lines[2 * i + 1].x;
        p2.y = lines[2 * i + 1].y;
        p2.z = lines[2 * i + 1].z;

        line_list.points.push_back(p1);
        line_list.points.push_back(p2);
    }
    publisher.publish(line_list);
}

void Driver::visualizePlane_(ros::Publisher& publisher,
                             int id, std::string name,
                             Eigen::Vector4f plane_coeff)
{
    visualization_msgs::Marker cube;

    cube.id = id;
    cube.ns = name;
    cube.type = visualization_msgs::Marker::CUBE;
    cube.header.frame_id = "velodyne";
    cube.header.stamp = ros::Time::now();
    cube.lifetime = ros::Duration();
    cube.action = visualization_msgs::Marker::ADD;
    
    cube.pose.position.x = 0;
    cube.pose.position.y = 0;
    cube.pose.position.z = -plane_coeff(3) / plane_coeff(2);

    Eigen::Vector3f basis(0, 0, 1);
    Eigen::Vector3f normal = plane_coeff.head(3);
    normal.normalize();

    Eigen::Vector3f cross_product = basis.cross(normal);
    Eigen::Vector4f quaternion(cross_product(0), cross_product(1),
                               cross_product(2), 1 + basis.dot(normal));
    quaternion.normalize();

    cube.pose.orientation.x = quaternion(0);
    cube.pose.orientation.y = quaternion(1); 
    cube.pose.orientation.z = quaternion(2); 
    cube.pose.orientation.w = quaternion(3); 

    cube.scale.x = 15.0;
    cube.scale.y = 15.0;
    cube.scale.z = 0.01;

    cube.color.r = 1.0f;
    cube.color.g = 1.0f;
    cube.color.b = 1.0f;
    cube.color.a = 0.8;
    
    publisher.publish(cube);
}

bool Driver::getParameters_()
{
    std::string title_name("[Driver]/[getParmaeters]");
    bool received_all = true;
    
    // Driver Parameters
    ros_utils::checkROSParam(nh_, "pointcloud_topic", pointcloud_topic_,
            getNameOf(pointcloud_topic_), title_name, received_all);
    ros_utils::checkROSParam(nh_, "publishing_rate", publishing_rate_,
            getNameOf(publishing_rate_), title_name, received_all);
    ros_utils::checkROSParam(nh_, "publisher_frame", publisher_frame_,
            getNameOf(publisher_frame_), title_name, received_all);

    // LiDAR Property
    ros_utils::checkROSParam(nh_, "lidar_height", lidar_setting_.height,
            getNameOf(lidar_setting_.height), title_name, received_all);
    ros_utils::checkROSParam(nh_, "ring_number", lidar_setting_.ring_number,
            getNameOf(lidar_setting_.ring_number), title_name, received_all);
    ros_utils::checkROSParam(nh_, "elevation_angle", lidar_setting_.elevation_angles,
            getNameOf(lidar_setting_.elevation_angles), title_name, received_all);

    // Default Parameters
    if (!received_all)
    {
        pointcloud_topic_  = "/velodyne_points";
        publishing_rate_ = 2;
        lidar_setting_.ring_number = 32;
        lidar_setting_.elevation_angles = {-25.0, -15.639, -11.310, -8.843,
            -7.254, -6.148, -5.333, -4.667, -4.000, -3.667, -3.333, -3.000,
            -2.667, -2.333, -2.000, -1.667, -1.333, -1.000, -0.667, -0.333,
            0.000, 0.333, 0.667, 1.000, 1.333, 1.667, 2.333, 3.333, 4.667,
            7.000, 10.333, 15.000};
    }
    
    // Convert LiDAR elevation angles from degree to radian
    for (double& angle : lidar_setting_.elevation_angles)
    {
        angle *= M_PI / 180;
    }

    return received_all;
}

void Driver::reconfigParams_(feature_extraction::feature_extractionConfig& config,
        uint32_t level)
{
    ROS_INFO_THROTTLE(1.0, "[Feature Extractor] new parameteres requested");
    is_extractor_setting_changed_ = true;

    // Parameters for Base Planar Estimation
    extractor_setting_.RING_TO_FIT_BASE       = config.ring_to_fit_base;
    extractor_setting_.GRADIENT_THRESHOLD     = config.gradient_threshold;
    extractor_setting_.BASE_FIT_THRESHOLD     = config.base_fit_threshold;
    
    // Parameters for Fitting Lines
    extractor_setting_.DISCONTINUITY_DISTANCE = config.discontinuity_distance;
    extractor_setting_.EPSILON                = config.epsilon;

    // Parameters for Filtering Ground Lines
    extractor_setting_.GROUND_DIST_THRESHOLD  = config.ground_dist_threshold;
    extractor_setting_.GROUND_ANGLE_THRESHOLD = config.ground_angle_threshold;

    // Parameters for Wall Extraction
    extractor_setting_.SECTION_NUMBER         = config.section_number;
    extractor_setting_.WALL_HEIGHT_THRESHOLD  = config.wall_height_threshold;





    extractor_setting_.SMOOTH_WINDOW_SIZE     = config.smooth_window_size;
    extractor_setting_.SMOOTH_THRESHOLD       = config.smooth_threshold;

    // Parameters for Plane RANSAC
    extractor_setting_.FIT_PLANE_THRESHOLD    = config.fit_plane_threshold;

    // Parameters for Ground Extraction
    extractor_setting_.GRID_LENGTH            = config.grid_length;
    extractor_setting_.GRID_RANGE             = config.grid_range;
    extractor_setting_.DISCONTINUITY_HEIGHT   = config.discontinuity_height;
    extractor_setting_.OBSTACLE_THRESHOLD     = config.obstacle_threshold;
    extractor_setting_.GROUND_THRESHOLD       = config.ground_threshold;

    // Parameters for Curb Extraction
    extractor_setting_.DISCONTINUITY_AZIMUTH  = config.discontinuity_azimuth;
    extractor_setting_.SMOOTHNESS_THRESHOLD   = config.smoothness_threshold;
    extractor_setting_.SMOOTH_COUNT           = config.smooth_count;
    extractor_setting_.CONTINUITY_ANGLE       = config.continuity_angle;
    extractor_setting_.CURB_HEIGHT_THRESHOLD  = config.curb_height_threshold;
    extractor_setting_.CURB_ANGLE_THRESHOLD   = config.curb_angle_threshold;
    extractor_setting_.SIDEWALK_MIN_LENGTH    = config.sidewalk_min_length;
    extractor_setting_.SIDEWALK_MAX_LENGTH    = config.sidewalk_max_length;

    // Parameters for Road Model
    extractor_setting_.BEAM_SECTION_NUMBER    = config.beam_section_number;
    extractor_setting_.ROAD_VIEW_RANGE        = config.road_view_range;
    extractor_setting_.ROAD_WIDTH_THRESHOLD   = config.road_width_threshold;
    extractor_setting_.GROUND_COUNT_THRESHOLD = config.ground_count_threshold;

    // Parameters for Debug
    extractor_setting_.RING_TO_ANALYZE        = config.ring_to_analyze;
}


void Driver::getClickedPointCallBack_(const 
        geometry_msgs::PointStamped::ConstPtr& msg)
{
    pcl::PointXYZ point;
    point.x = msg->point.x;
    point.y = msg->point.y;
    point.z = msg->point.z;

    std::cout << "\n Clicked Point : ("
              << point.x << ", " << point.y << ", " << point.z << ")" << std::endl;

    pcl::PointXYZ origin(0, 0, 0);
    std::cout << "Distance : " << pcl::euclideanDistance(origin, point) << std::endl;
    double azimuth = std::atan2(point.y, point.x);
    std::cout << "Azimuth :  " << std::atan2(point.y, point.x) << std::endl;  
    
    int ring_id = -1;
    double min_distance = INFINITY;
    pcl::PointXYZ closest_point;
    for (int i = 0; i < rings_.size(); ++i)
    {
        for (int j = 0; j < rings_[i].size(); ++j)
        {
            double distance = pcl::euclideanDistance(rings_[i][j], point);
            if (distance < min_distance)
            {
                min_distance = distance;
                closest_point = rings_[i][j];
                ring_id = i;
            }
        }
    }

    std::cout << "Ring ID: " << ring_id << std::endl;
    sleep(2);
}<|MERGE_RESOLUTION|>--- conflicted
+++ resolved
@@ -112,7 +112,6 @@
 
 void Driver::getCloudCallback_(const sensor_msgs::PointCloud2ConstPtr& cloud_msg)
 {
-<<<<<<< HEAD
     debugger::debugColorTextOutput("[Driver] PointCloud Callback", 3, BC);
    
     // Convert sensor_msgs to pcl::PointCloud
@@ -121,11 +120,7 @@
     //// Save Time Stamp for TF
     cloud_msg_stamp_ = cloud_msg->header.stamp;
 
-    // Update rings (array of pcl::PointCloud<pcl::PointXYZ)
-=======
-    pcl::fromROSMsg(*cloud_msg, raw_cloud_);
     // Update rings (array of pcl::PointCloud<pcl::PointXYZI)
->>>>>>> 76b25b08
     for (int i = 0; i < VELODYNE_RING_NUMBER; ++i)
     {
         rings_[i].clear();
@@ -135,7 +130,6 @@
     sensor_msgs::PointCloud2ConstIterator<int> iter_ring(*cloud_msg, "ring");
     for (int i = 0; iter_ring != iter_ring.end(); ++iter_ring, ++i)
     {
-<<<<<<< HEAD
         rings_[*iter_ring].push_back(cloud[i]);
     }
 
@@ -215,17 +209,6 @@
 
 
     //publishPointCloud_<pcl::PointXYZ>(a_pub_, accumulated_cloud_.makeShared());
-=======
-        if (*iter_ring >= rings_.size())
-        {
-            continue;
-        }
-
-        std::cout << *iter_ring << "  " << i << std::endl;
-        rings_[*iter_ring].push_back(raw_cloud_[i]);
-    }
-    std::cout << "$$$" << std::endl;
->>>>>>> 76b25b08
 }
 
 template <class PointT>
